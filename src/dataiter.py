--- conflicted
+++ resolved
@@ -114,10 +114,7 @@
             self.genre_dict = json.load(f)
 
         (self.data, flag_successfully_pulled_from_disk) = self.load_from_disk(rebuild_cache)
-<<<<<<< HEAD
         self.task_weights = {task_nm: torch.ones(2, dtype=torch.float) / 2 for task_nm in ['ner', 'pruner', 'pos']}
-=======
->>>>>>> 17ce881e
 
         if not flag_successfully_pulled_from_disk:
 
@@ -462,22 +459,15 @@
 
         pruner_specific = {  # Pred stuff
             # "gold_labels": gold_labels,
-<<<<<<< HEAD
             "gold_starts": gold_starts_sw,
             "gold_ends": gold_ends_sw,
             "gold_label_values": new_cluster_ids_subword,
-            "weights": self.task_weights['pruner'],
 
             # word level stuff
             "gold_starts_word": gold_starts_word,
             "gold_ends_word": gold_ends_word,
             "gold_spanheads": gold_spanheads,
             "gold_label_values_word": new_cluster_ids_word,
-=======
-            "gold_starts": gold_starts,
-            "gold_ends": gold_ends,
-            "gold_label_values": new_cluster_ids,
->>>>>>> 17ce881e
         }
 
         return pruner_specific
@@ -596,11 +586,7 @@
             "gold_starts": gold_starts,
             "gold_ends": gold_ends,
             "gold_label_values": gold_labels,
-<<<<<<< HEAD
             "gold_spanhead_word": gold_spanheads,
-            "weights": self.task_weights['ner']
-=======
->>>>>>> 17ce881e
         }
 
         # Finally, check if gold_labels are empty (maybe all spans are larger than max span width or something)
