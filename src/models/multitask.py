--- conflicted
+++ resolved
@@ -3,6 +3,7 @@
     Modularity is so 2021. I'll shoot myself in the foot instead thank you very much.
 """
 
+import math
 import random
 from typing import List, Iterable, Optional, Union
 
@@ -132,50 +133,6 @@
 
         ffnn_hidden_size = unary_hdim
         bert_hidden_size = hidden_size
-<<<<<<< HEAD
-        self.coref_dropout = coref_dropout
-
-        self.span_attend_projection = torch.nn.Linear(bert_hidden_size, 1)
-        span_embedding_dim = (bert_hidden_size * 3) + coref_metadata_feature_size
-        self.mention_scorer = nn.Sequential(
-            nn.Linear(span_embedding_dim, ffnn_hidden_size),
-            nn.ReLU(),
-            nn.Dropout(coref_dropout),
-            nn.Linear(ffnn_hidden_size, 1),
-        )
-        self.width_scores = nn.Sequential(
-            nn.Linear(coref_metadata_feature_size, ffnn_hidden_size),
-            nn.ReLU(),
-            nn.Dropout(coref_dropout),
-            nn.Linear(ffnn_hidden_size, 1),
-        )
-        self.fast_antecedent_projection = torch.nn.Linear(span_embedding_dim, span_embedding_dim)
-        self.slow_antecedent_scorer = nn.Sequential(
-            nn.Linear((span_embedding_dim * 3) + (coref_metadata_feature_size * 2), ffnn_hidden_size),
-            nn.ReLU(),
-            nn.Dropout(coref_dropout),
-            nn.Linear(ffnn_hidden_size, 1),
-        )
-        self.slow_antecedent_projection = torch.nn.Linear(span_embedding_dim * 2, span_embedding_dim)
-        # metadata embeddings
-        # self.use_metadata = use_metadata
-        # self.genres = {g: i for i, g in enumerate(genres)}
-        # self.genre_embeddings = nn.Embedding(num_embeddings=len(self.genres), embedding_dim=metadata_feature_size)
-
-        self.distance_embeddings = nn.Embedding(num_embeddings=10, embedding_dim=coref_metadata_feature_size)
-        self.slow_distance_embeddings = nn.Embedding(num_embeddings=10, embedding_dim=coref_metadata_feature_size)
-        self.distance_projection = nn.Linear(coref_metadata_feature_size, 1)
-        # self.same_speaker_embeddings = nn.Embedding(num_embeddings=2, embedding_dim=coref_metadata_feature_size)
-        self.span_width_embeddings = nn.Embedding(num_embeddings=max_span_width,
-                                                  embedding_dim=coref_metadata_feature_size)
-        self.span_width_prior_embeddings = nn.Embedding(num_embeddings=max_span_width,
-                                                        embedding_dim=coref_metadata_feature_size)
-        self.segment_dist_embeddings = nn.Embedding(num_embeddings=coref_max_training_segments,
-                                                    embedding_dim=coref_metadata_feature_size)
-
-        # Some NER stuff
-        self.unary_ner = nn.Sequential(
-=======
         span_embedding_dim = (hidden_size * 3) + coref_metadata_feature_size
 
         """
@@ -188,7 +145,6 @@
             The two layers of NER will be broken down into a common, and domain specific variant.
         """
         self.unary_ner_common = nn.Sequential(
->>>>>>> 4fdb49ca
             nn.Linear(span_embedding_dim, ffnn_hidden_size),
             nn.ReLU(),
             nn.Dropout(coref_dropout),
